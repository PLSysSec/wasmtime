// Due to https://github.com/rust-lang/rust/issues/64247
#![allow(clippy::use_self)]
use crate::wasi;
use std::convert::Infallible;
use std::num::TryFromIntError;
use std::{ffi, str};
use thiserror::Error;

#[derive(Clone, Copy, Debug, Error, Eq, PartialEq)]
#[repr(u16)]
#[error("{:?} ({})", self, wasi::strerror(*self as wasi::__wasi_errno_t))]
pub enum WasiError {
    ESUCCESS = wasi::__WASI_ERRNO_SUCCESS,
    E2BIG = wasi::__WASI_ERRNO_2BIG,
    EACCES = wasi::__WASI_ERRNO_ACCES,
    EADDRINUSE = wasi::__WASI_ERRNO_ADDRINUSE,
    EADDRNOTAVAIL = wasi::__WASI_ERRNO_ADDRNOTAVAIL,
    EAFNOSUPPORT = wasi::__WASI_ERRNO_AFNOSUPPORT,
    EAGAIN = wasi::__WASI_ERRNO_AGAIN,
    EALREADY = wasi::__WASI_ERRNO_ALREADY,
    EBADF = wasi::__WASI_ERRNO_BADF,
    EBADMSG = wasi::__WASI_ERRNO_BADMSG,
    EBUSY = wasi::__WASI_ERRNO_BUSY,
    ECANCELED = wasi::__WASI_ERRNO_CANCELED,
    ECHILD = wasi::__WASI_ERRNO_CHILD,
    ECONNABORTED = wasi::__WASI_ERRNO_CONNABORTED,
    ECONNREFUSED = wasi::__WASI_ERRNO_CONNREFUSED,
    ECONNRESET = wasi::__WASI_ERRNO_CONNRESET,
    EDEADLK = wasi::__WASI_ERRNO_DEADLK,
    EDESTADDRREQ = wasi::__WASI_ERRNO_DESTADDRREQ,
    EDOM = wasi::__WASI_ERRNO_DOM,
    EDQUOT = wasi::__WASI_ERRNO_DQUOT,
    EEXIST = wasi::__WASI_ERRNO_EXIST,
    EFAULT = wasi::__WASI_ERRNO_FAULT,
    EFBIG = wasi::__WASI_ERRNO_FBIG,
    EHOSTUNREACH = wasi::__WASI_ERRNO_HOSTUNREACH,
    EIDRM = wasi::__WASI_ERRNO_IDRM,
    EILSEQ = wasi::__WASI_ERRNO_ILSEQ,
    EINPROGRESS = wasi::__WASI_ERRNO_INPROGRESS,
    EINTR = wasi::__WASI_ERRNO_INTR,
    EINVAL = wasi::__WASI_ERRNO_INVAL,
    EIO = wasi::__WASI_ERRNO_IO,
    EISCONN = wasi::__WASI_ERRNO_ISCONN,
    EISDIR = wasi::__WASI_ERRNO_ISDIR,
    ELOOP = wasi::__WASI_ERRNO_LOOP,
    EMFILE = wasi::__WASI_ERRNO_MFILE,
    EMLINK = wasi::__WASI_ERRNO_MLINK,
    EMSGSIZE = wasi::__WASI_ERRNO_MSGSIZE,
    EMULTIHOP = wasi::__WASI_ERRNO_MULTIHOP,
    ENAMETOOLONG = wasi::__WASI_ERRNO_NAMETOOLONG,
    ENETDOWN = wasi::__WASI_ERRNO_NETDOWN,
    ENETRESET = wasi::__WASI_ERRNO_NETRESET,
    ENETUNREACH = wasi::__WASI_ERRNO_NETUNREACH,
    ENFILE = wasi::__WASI_ERRNO_NFILE,
    ENOBUFS = wasi::__WASI_ERRNO_NOBUFS,
    ENODEV = wasi::__WASI_ERRNO_NODEV,
    ENOENT = wasi::__WASI_ERRNO_NOENT,
    ENOEXEC = wasi::__WASI_ERRNO_NOEXEC,
    ENOLCK = wasi::__WASI_ERRNO_NOLCK,
    ENOLINK = wasi::__WASI_ERRNO_NOLINK,
    ENOMEM = wasi::__WASI_ERRNO_NOMEM,
    ENOMSG = wasi::__WASI_ERRNO_NOMSG,
    ENOPROTOOPT = wasi::__WASI_ERRNO_NOPROTOOPT,
    ENOSPC = wasi::__WASI_ERRNO_NOSPC,
    ENOSYS = wasi::__WASI_ERRNO_NOSYS,
    ENOTCONN = wasi::__WASI_ERRNO_NOTCONN,
    ENOTDIR = wasi::__WASI_ERRNO_NOTDIR,
    ENOTEMPTY = wasi::__WASI_ERRNO_NOTEMPTY,
    ENOTRECOVERABLE = wasi::__WASI_ERRNO_NOTRECOVERABLE,
    ENOTSOCK = wasi::__WASI_ERRNO_NOTSOCK,
    ENOTSUP = wasi::__WASI_ERRNO_NOTSUP,
    ENOTTY = wasi::__WASI_ERRNO_NOTTY,
    ENXIO = wasi::__WASI_ERRNO_NXIO,
    EOVERFLOW = wasi::__WASI_ERRNO_OVERFLOW,
    EOWNERDEAD = wasi::__WASI_ERRNO_OWNERDEAD,
    EPERM = wasi::__WASI_ERRNO_PERM,
    EPIPE = wasi::__WASI_ERRNO_PIPE,
    EPROTO = wasi::__WASI_ERRNO_PROTO,
    EPROTONOSUPPORT = wasi::__WASI_ERRNO_PROTONOSUPPORT,
    EPROTOTYPE = wasi::__WASI_ERRNO_PROTOTYPE,
    ERANGE = wasi::__WASI_ERRNO_RANGE,
    EROFS = wasi::__WASI_ERRNO_ROFS,
    ESPIPE = wasi::__WASI_ERRNO_SPIPE,
    ESRCH = wasi::__WASI_ERRNO_SRCH,
    ESTALE = wasi::__WASI_ERRNO_STALE,
    ETIMEDOUT = wasi::__WASI_ERRNO_TIMEDOUT,
    ETXTBSY = wasi::__WASI_ERRNO_TXTBSY,
    EXDEV = wasi::__WASI_ERRNO_XDEV,
    ENOTCAPABLE = wasi::__WASI_ERRNO_NOTCAPABLE,
}

impl WasiError {
    pub fn as_raw_errno(self) -> wasi::__wasi_errno_t {
        self as wasi::__wasi_errno_t
    }
}

#[derive(Debug, Error)]
pub enum Error {
    #[error("WASI error code: {0}")]
    Wasi(#[from] WasiError),
    #[error("IO error: {0}")]
    Io(#[from] std::io::Error),
    #[cfg(unix)]
    #[error("Yanix error: {0}")]
    Yanix(#[from] yanix::YanixError),
}

impl From<TryFromIntError> for Error {
    fn from(_: TryFromIntError) -> Self {
        Self::EOVERFLOW
    }
}

impl From<Infallible> for Error {
    fn from(_: Infallible) -> Self {
        unreachable!()
    }
}

impl From<str::Utf8Error> for Error {
    fn from(_: str::Utf8Error) -> Self {
        Self::EILSEQ
    }
}

impl From<ffi::NulError> for Error {
    fn from(_: ffi::NulError) -> Self {
        Self::EILSEQ
    }
}

impl From<&ffi::NulError> for Error {
    fn from(_: &ffi::NulError) -> Self {
        Self::EILSEQ
    }
}

impl Error {
    pub(crate) fn as_wasi_error(&self) -> WasiError {
        match self {
            Self::Wasi(err) => *err,
            Self::Io(err) => {
                let err = match err.raw_os_error() {
                    Some(code) => Self::from_raw_os_error(code),
                    None => {
                        log::debug!("Inconvertible OS error: {}", err);
                        Self::EIO
                    }
                };
                err.as_wasi_error()
            }
            #[cfg(unix)]
            Self::Yanix(err) => {
                use yanix::YanixError::*;
                let err: Self = match err {
                    Errno(errno) => (*errno).into(),
                    NulError(err) => err.into(),
                    TryFromIntError(err) => (*err).into(),
                };
                err.as_wasi_error()
            }
        }
    }

    pub const ESUCCESS: Self = Error::Wasi(WasiError::ESUCCESS);
    pub const E2BIG: Self = Error::Wasi(WasiError::E2BIG);
    pub const EACCES: Self = Error::Wasi(WasiError::EACCES);
    pub const EADDRINUSE: Self = Error::Wasi(WasiError::EADDRINUSE);
    pub const EADDRNOTAVAIL: Self = Error::Wasi(WasiError::EADDRNOTAVAIL);
    pub const EAFNOSUPPORT: Self = Error::Wasi(WasiError::EAFNOSUPPORT);
    pub const EAGAIN: Self = Error::Wasi(WasiError::EAGAIN);
    pub const EALREADY: Self = Error::Wasi(WasiError::EALREADY);
    pub const EBADF: Self = Error::Wasi(WasiError::EBADF);
    pub const EBADMSG: Self = Error::Wasi(WasiError::EBADMSG);
    pub const EBUSY: Self = Error::Wasi(WasiError::EBUSY);
    pub const ECANCELED: Self = Error::Wasi(WasiError::ECANCELED);
    pub const ECHILD: Self = Error::Wasi(WasiError::ECHILD);
    pub const ECONNABORTED: Self = Error::Wasi(WasiError::ECONNABORTED);
    pub const ECONNREFUSED: Self = Error::Wasi(WasiError::ECONNREFUSED);
    pub const ECONNRESET: Self = Error::Wasi(WasiError::ECONNRESET);
    pub const EDEADLK: Self = Error::Wasi(WasiError::EDEADLK);
    pub const EDESTADDRREQ: Self = Error::Wasi(WasiError::EDESTADDRREQ);
    pub const EDOM: Self = Error::Wasi(WasiError::EDOM);
    pub const EDQUOT: Self = Error::Wasi(WasiError::EDQUOT);
    pub const EEXIST: Self = Error::Wasi(WasiError::EEXIST);
    pub const EFAULT: Self = Error::Wasi(WasiError::EFAULT);
    pub const EFBIG: Self = Error::Wasi(WasiError::EFBIG);
    pub const EHOSTUNREACH: Self = Error::Wasi(WasiError::EHOSTUNREACH);
    pub const EIDRM: Self = Error::Wasi(WasiError::EIDRM);
    pub const EILSEQ: Self = Error::Wasi(WasiError::EILSEQ);
    pub const EINPROGRESS: Self = Error::Wasi(WasiError::EINPROGRESS);
    pub const EINTR: Self = Error::Wasi(WasiError::EINTR);
    pub const EINVAL: Self = Error::Wasi(WasiError::EINVAL);
    pub const EIO: Self = Error::Wasi(WasiError::EIO);
    pub const EISCONN: Self = Error::Wasi(WasiError::EISCONN);
    pub const EISDIR: Self = Error::Wasi(WasiError::EISDIR);
    pub const ELOOP: Self = Error::Wasi(WasiError::ELOOP);
    pub const EMFILE: Self = Error::Wasi(WasiError::EMFILE);
    pub const EMLINK: Self = Error::Wasi(WasiError::EMLINK);
    pub const EMSGSIZE: Self = Error::Wasi(WasiError::EMSGSIZE);
    pub const EMULTIHOP: Self = Error::Wasi(WasiError::EMULTIHOP);
    pub const ENAMETOOLONG: Self = Error::Wasi(WasiError::ENAMETOOLONG);
    pub const ENETDOWN: Self = Error::Wasi(WasiError::ENETDOWN);
    pub const ENETRESET: Self = Error::Wasi(WasiError::ENETRESET);
    pub const ENETUNREACH: Self = Error::Wasi(WasiError::ENETUNREACH);
    pub const ENFILE: Self = Error::Wasi(WasiError::ENFILE);
    pub const ENOBUFS: Self = Error::Wasi(WasiError::ENOBUFS);
    pub const ENODEV: Self = Error::Wasi(WasiError::ENODEV);
    pub const ENOENT: Self = Error::Wasi(WasiError::ENOENT);
    pub const ENOEXEC: Self = Error::Wasi(WasiError::ENOEXEC);
    pub const ENOLCK: Self = Error::Wasi(WasiError::ENOLCK);
    pub const ENOLINK: Self = Error::Wasi(WasiError::ENOLINK);
    pub const ENOMEM: Self = Error::Wasi(WasiError::ENOMEM);
    pub const ENOMSG: Self = Error::Wasi(WasiError::ENOMSG);
    pub const ENOPROTOOPT: Self = Error::Wasi(WasiError::ENOPROTOOPT);
    pub const ENOSPC: Self = Error::Wasi(WasiError::ENOSPC);
    pub const ENOSYS: Self = Error::Wasi(WasiError::ENOSYS);
    pub const ENOTCONN: Self = Error::Wasi(WasiError::ENOTCONN);
    pub const ENOTDIR: Self = Error::Wasi(WasiError::ENOTDIR);
    pub const ENOTEMPTY: Self = Error::Wasi(WasiError::ENOTEMPTY);
    pub const ENOTRECOVERABLE: Self = Error::Wasi(WasiError::ENOTRECOVERABLE);
    pub const ENOTSOCK: Self = Error::Wasi(WasiError::ENOTSOCK);
    pub const ENOTSUP: Self = Error::Wasi(WasiError::ENOTSUP);
    pub const ENOTTY: Self = Error::Wasi(WasiError::ENOTTY);
    pub const ENXIO: Self = Error::Wasi(WasiError::ENXIO);
    pub const EOVERFLOW: Self = Error::Wasi(WasiError::EOVERFLOW);
    pub const EOWNERDEAD: Self = Error::Wasi(WasiError::EOWNERDEAD);
    pub const EPERM: Self = Error::Wasi(WasiError::EPERM);
    pub const EPIPE: Self = Error::Wasi(WasiError::EPIPE);
    pub const EPROTO: Self = Error::Wasi(WasiError::EPROTO);
    pub const EPROTONOSUPPORT: Self = Error::Wasi(WasiError::EPROTONOSUPPORT);
    pub const EPROTOTYPE: Self = Error::Wasi(WasiError::EPROTOTYPE);
    pub const ERANGE: Self = Error::Wasi(WasiError::ERANGE);
    pub const EROFS: Self = Error::Wasi(WasiError::EROFS);
    pub const ESPIPE: Self = Error::Wasi(WasiError::ESPIPE);
    pub const ESRCH: Self = Error::Wasi(WasiError::ESRCH);
    pub const ESTALE: Self = Error::Wasi(WasiError::ESTALE);
    pub const ETIMEDOUT: Self = Error::Wasi(WasiError::ETIMEDOUT);
    pub const ETXTBSY: Self = Error::Wasi(WasiError::ETXTBSY);
    pub const EXDEV: Self = Error::Wasi(WasiError::EXDEV);
    pub const ENOTCAPABLE: Self = Error::Wasi(WasiError::ENOTCAPABLE);
}

<<<<<<< HEAD
fn errno_from_ioerror(e: &std::io::Error) -> wasi::__wasi_errno_t {
    match e.raw_os_error() {
        Some(code) => crate::sys::errno_from_host(code),
        None => {
            log::debug!("Inconvertible OS error: {}", e);
            wasi::__WASI_ERRNO_IO
        }
    }
}

pub(crate) type Result<T> = std::result::Result<T, Error>;

pub(crate) trait WasiErrno {
    fn as_wasi_errno(&self) -> wasi::__wasi_errno_t;
}

impl<T> WasiErrno for Result<T> {
    fn as_wasi_errno(&self) -> wasi::__wasi_errno_t {
        self.as_ref()
            .err()
            .unwrap_or(&Error::ESUCCESS)
            .as_wasi_errno()
    }
=======
pub(crate) trait FromRawOsError {
    fn from_raw_os_error(code: i32) -> Self;
>>>>>>> 7890fa67
}<|MERGE_RESOLUTION|>--- conflicted
+++ resolved
@@ -242,15 +242,8 @@
     pub const ENOTCAPABLE: Self = Error::Wasi(WasiError::ENOTCAPABLE);
 }
 
-<<<<<<< HEAD
-fn errno_from_ioerror(e: &std::io::Error) -> wasi::__wasi_errno_t {
-    match e.raw_os_error() {
-        Some(code) => crate::sys::errno_from_host(code),
-        None => {
-            log::debug!("Inconvertible OS error: {}", e);
-            wasi::__WASI_ERRNO_IO
-        }
-    }
+pub(crate) trait FromRawOsError {
+    fn from_raw_os_error(code: i32) -> Self;
 }
 
 pub(crate) type Result<T> = std::result::Result<T, Error>;
@@ -266,8 +259,4 @@
             .unwrap_or(&Error::ESUCCESS)
             .as_wasi_errno()
     }
-=======
-pub(crate) trait FromRawOsError {
-    fn from_raw_os_error(code: i32) -> Self;
->>>>>>> 7890fa67
 }