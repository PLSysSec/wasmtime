--- conflicted
+++ resolved
@@ -579,11 +579,6 @@
 
 #[cfg(test)]
 mod test {
-<<<<<<< HEAD
-    use std::mem;
-    use std::string::ToString;
-=======
->>>>>>> 24c8e652
     use super::*;
     use std::mem;
     use std::string::ToString;
