--- conflicted
+++ resolved
@@ -10,10 +10,6 @@
 use cretonne;
 use cretonne::ir::{AbiParam, CallConv, Signature};
 use environ::ModuleEnvironment;
-<<<<<<< HEAD
-use std::vec::Vec;
-use std::string::String;
-=======
 use std::str::from_utf8;
 use std::string::String;
 use std::vec::Vec;
@@ -22,7 +18,6 @@
 use wasmparser;
 use wasmparser::{ExternalKind, FuncType, ImportSectionEntryType, MemoryType, Operator, Parser,
                  ParserState, WasmDecoder};
->>>>>>> 24c8e652
 
 pub enum SectionParsingError {
     WrongSectionContent(String),
